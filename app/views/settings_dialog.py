from PySide6.QtCore import Qt
from PySide6.QtGui import QShowEvent
from PySide6.QtWidgets import (
    QApplication,
    QBoxLayout,
    QCheckBox,
    QComboBox,
    QDialog,
    QFontComboBox,
    QGridLayout,
    QGroupBox,
    QHBoxLayout,
    QLabel,
    QLineEdit,
    QPushButton,
    QRadioButton,
    QSizePolicy,
    QSpinBox,
    QTabWidget,
    QToolButton,
    QVBoxLayout,
    QWidget,
)

from app.models.settings import Settings
from app.utils.gui_info import GUIInfo


class SettingsDialog(QDialog):
    """
    Dialog for application settings, organized into tabs.
    Provides UI elements for all settings categories.
    """

    def __init__(self) -> None:
        super().__init__()

        self.setWindowModality(Qt.WindowModality.ApplicationModal)

        self.setWindowTitle(self.tr("Settings"))
        self.setObjectName("settingsPanel")

        main_layout = QVBoxLayout(self)
        self.tab_widget = QTabWidget()
        main_layout.addWidget(self.tab_widget)

        # Initialize the tabs
        self._init_tabs()

        # Bottom buttons layout
        button_layout = QHBoxLayout()
        main_layout.addLayout(button_layout)

        # Reset to defaults button
        self.global_reset_to_defaults_button = QPushButton(
            self.tr("Reset to Defaults"), self
        )
        button_layout.addWidget(self.global_reset_to_defaults_button)

        button_layout.addStretch()

        # Cancel button
        self.global_cancel_button = QPushButton(self.tr("Cancel"), self)
        button_layout.addWidget(self.global_cancel_button)

        # OK button
        self.global_ok_button = QPushButton(self.tr("OK"), self)
        self.global_ok_button.setDefault(True)
        button_layout.addWidget(self.global_ok_button)

    def _init_tabs(self) -> None:
        """Initialize all tabs in the settings dialog."""
        self._do_locations_tab()
        self._do_databases_tab()
        self._do_cross_version_databases_tab()
        self._do_sorting_tab()
        self._do_db_builder_tab()
        self._do_steamcmd_tab()
        self._do_todds_tab()
        self._do_themes_tab()
        self._do_launch_state_tab()
        self._do_authentication_tab()
        self._do_advanced_tab()

    def _do_locations_tab(self) -> None:
        tab = QWidget()
        self.tab_widget.addTab(tab, self.tr("Locations"))

        tab_layout = QVBoxLayout(tab)
        tab_layout.setAlignment(Qt.AlignmentFlag.AlignTop)

        self._do_game_location_area(tab_layout)
        self._do_config_folder_location_area(tab_layout)
        self._do_steam_mods_folder_location_area(tab_layout)
        self._do_local_mods_folder_location_area(tab_layout)

        # Set the tab order:
        # "Game location" → "Config location" → "Steam mods location" → "Local mods location"
        self.setTabOrder(self.game_location, self.config_folder_location)
        self.setTabOrder(self.config_folder_location, self.steam_mods_folder_location)
        self.setTabOrder(
            self.steam_mods_folder_location, self.local_mods_folder_location
        )

        # Push the buttons to the bottom
        tab_layout.addStretch()

        # Create a QHBoxLayout for the buttons
        buttons_layout = QHBoxLayout()
        tab_layout.addLayout(buttons_layout)

        # Push the buttons as far as possible to the right
        buttons_layout.addStretch()

        # "Clear" button"
        self.locations_clear_button = QPushButton(self.tr("Clear All Locations"), tab)
        buttons_layout.addWidget(self.locations_clear_button)

        # "Autodetect" button
        self.locations_autodetect_button = QPushButton(self.tr("Autodetect"), tab)
        buttons_layout.addWidget(self.locations_autodetect_button)

    def _do_game_location_area(self, tab_layout: QVBoxLayout) -> None:
        group_box = QGroupBox()
        tab_layout.addWidget(group_box)

        group_layout = QVBoxLayout(group_box)

        header_layout = QHBoxLayout()
        group_layout.addLayout(header_layout)

        section_label = QLabel(self.tr("Game location"))
        section_label.setFont(GUIInfo().emphasis_font)
        header_layout.addWidget(section_label)

        self.game_location_open_button = QToolButton()
        self.game_location_open_button.setText(self.tr("Open…"))
        header_layout.addWidget(self.game_location_open_button)

        self.game_location_choose_button = QToolButton()
        self.game_location_choose_button.setText(self.tr("Choose…"))
        header_layout.addWidget(self.game_location_choose_button)

        self.game_location_clear_button = QToolButton()
        self.game_location_clear_button.setText(self.tr("Clear…"))
        header_layout.addWidget(self.game_location_clear_button)

        self.game_location = QLineEdit()
        self.game_location.setTextMargins(GUIInfo().text_field_margins)
        self.game_location.setFixedHeight(GUIInfo().default_font_line_height * 2)
        group_layout.addWidget(self.game_location)

    def _do_config_folder_location_area(self, tab_layout: QVBoxLayout) -> None:
        group_box = QGroupBox()
        tab_layout.addWidget(group_box)

        group_layout = QVBoxLayout(group_box)

        header_layout = QHBoxLayout()
        group_layout.addLayout(header_layout)

        section_label = QLabel(self.tr("Config location"))
        section_label.setFont(GUIInfo().emphasis_font)
        header_layout.addWidget(section_label)

        self.config_folder_location_open_button = QToolButton()
        self.config_folder_location_open_button.setText(self.tr("Open…"))
        header_layout.addWidget(self.config_folder_location_open_button)

        self.config_folder_location_choose_button = QToolButton()
        self.config_folder_location_choose_button.setText(self.tr("Choose…"))
        header_layout.addWidget(self.config_folder_location_choose_button)

        self.config_folder_location_clear_button = QToolButton()
        self.config_folder_location_clear_button.setText(self.tr("Clear…"))
        header_layout.addWidget(self.config_folder_location_clear_button)

        self.config_folder_location = QLineEdit()
        self.config_folder_location.setTextMargins(GUIInfo().text_field_margins)
        self.config_folder_location.setFixedHeight(
            GUIInfo().default_font_line_height * 2
        )
        group_layout.addWidget(self.config_folder_location)

    def _do_steam_mods_folder_location_area(self, tab_layout: QVBoxLayout) -> None:
        group_box = QGroupBox()
        tab_layout.addWidget(group_box)

        group_layout = QVBoxLayout(group_box)

        header_layout = QHBoxLayout()
        group_layout.addLayout(header_layout)

        section_label = QLabel(self.tr("Steam mods location"))
        section_label.setFont(GUIInfo().emphasis_font)
        header_layout.addWidget(section_label)

        self.steam_mods_folder_location_open_button = QToolButton()
        self.steam_mods_folder_location_open_button.setText(self.tr("Open…"))
        header_layout.addWidget(self.steam_mods_folder_location_open_button)

        self.steam_mods_folder_location_choose_button = QToolButton()
        self.steam_mods_folder_location_choose_button.setText(self.tr("Choose…"))
        header_layout.addWidget(self.steam_mods_folder_location_choose_button)

        self.steam_mods_folder_location_clear_button = QToolButton()
        self.steam_mods_folder_location_clear_button.setText(self.tr("Clear…"))
        header_layout.addWidget(self.steam_mods_folder_location_clear_button)

        self.steam_mods_folder_location = QLineEdit()
        self.steam_mods_folder_location.setTextMargins(GUIInfo().text_field_margins)
        self.steam_mods_folder_location.setFixedHeight(
            GUIInfo().default_font_line_height * 2
        )
        group_layout.addWidget(self.steam_mods_folder_location)

    def _do_local_mods_folder_location_area(self, tab_layout: QVBoxLayout) -> None:
        group_box = QGroupBox()
        tab_layout.addWidget(group_box)

        group_layout = QVBoxLayout(group_box)

        header_layout = QHBoxLayout()
        group_layout.addLayout(header_layout)

        section_label = QLabel(self.tr("Local mods location"))
        section_label.setFont(GUIInfo().emphasis_font)
        header_layout.addWidget(section_label)

        self.local_mods_folder_location_open_button = QToolButton()
        self.local_mods_folder_location_open_button.setText(self.tr("Open…"))
        header_layout.addWidget(self.local_mods_folder_location_open_button)

        self.local_mods_folder_location = QLineEdit(readOnly=True)
        self.local_mods_folder_location.setTextMargins(GUIInfo().text_field_margins)
        self.local_mods_folder_location.setFixedHeight(
            GUIInfo().default_font_line_height * 2
        )
        self.local_mods_folder_location.setPlaceholderText(
            self.tr("Game location sets local mods location.")
        )
        group_layout.addWidget(self.local_mods_folder_location)

    def _do_databases_tab(self) -> None:
        tab = QWidget()
        self.tab_widget.addTab(tab, self.tr("Databases"))

        tab_layout = QVBoxLayout()
        tab.setLayout(tab_layout)

        self._do_community_rules_db_group(tab_layout)
        self._do_steam_workshop_db_group(tab_layout)

    def _do_cross_version_databases_tab(self) -> None:
        tab = QWidget()
        self.tab_widget.addTab(tab, self.tr("Additional Databases"))

        tab_layout = QVBoxLayout()
        tab.setLayout(tab_layout)

        self._do_no_version_warning_db_group(tab_layout)
        self._do_use_this_instead_db_group(tab_layout)

    def __create_db_group(
        self, section_lbl: str, none_lbl: str, tab_layout: QBoxLayout
    ) -> tuple[
        QVBoxLayout,
        QRadioButton,
        QRadioButton,
        QLineEdit,
        QToolButton,
        QToolButton,
        QRadioButton,
        QLineEdit,
        QToolButton,
    ]:
        group = QGroupBox()
        tab_layout.addWidget(group, stretch=1)

        group_layout = QVBoxLayout()
        group_layout.setAlignment(Qt.AlignmentFlag.AlignTop)
        group.setLayout(group_layout)

        section_label = QLabel(section_lbl)
        section_label.setFont(GUIInfo().emphasis_font)
        section_label.setSizePolicy(
            QSizePolicy.Policy.Preferred, QSizePolicy.Policy.Fixed
        )
        group_layout.addWidget(section_label)

        section_layout = QVBoxLayout()
        section_layout.setSpacing(0)
        group_layout.addLayout(section_layout)

        item_layout = QHBoxLayout()
        section_layout.addLayout(item_layout, stretch=1)

        none_radio = QRadioButton(self.tr("None"))
        none_radio.setMinimumSize(0, GUIInfo().default_font_line_height * 2)
        none_radio.setChecked(True)
        item_layout.addWidget(none_radio, stretch=2)

        label = QLabel(self.tr("No {none_lbl} will be used.").format(none_lbl=none_lbl))
        label.setAlignment(Qt.AlignmentFlag.AlignLeft | Qt.AlignmentFlag.AlignVCenter)
        label.setSizePolicy(QSizePolicy.Policy.Preferred, QSizePolicy.Policy.Fixed)
        label.setEnabled(False)
        item_layout.addWidget(label, stretch=8)

        item_layout = QHBoxLayout()
        section_layout.addLayout(item_layout, stretch=1)

        github_radio = QRadioButton(self.tr("GitHub"))
        github_radio.setMinimumSize(0, GUIInfo().default_font_line_height * 2)
        item_layout.addWidget(github_radio, stretch=2)

        row_layout = QHBoxLayout()
        row_layout.setSpacing(8)
        item_layout.addLayout(row_layout, stretch=8)

        github_url = QLineEdit()
        github_url.setFixedHeight(GUIInfo().default_font_line_height * 2)
        github_url.setTextMargins(GUIInfo().text_field_margins)
        github_url.setClearButtonEnabled(True)
        github_url.setEnabled(False)
        row_layout.addWidget(github_url)

        github_upload_button = QToolButton()
        github_upload_button.setText(self.tr("Upload…"))
        github_upload_button.setEnabled(False)
        row_layout.addWidget(github_upload_button)

        github_download_button = QToolButton()
        github_download_button.setText(self.tr("Download…"))
        github_download_button.setEnabled(False)
        row_layout.addWidget(github_download_button)

        item_layout = QHBoxLayout()
        section_layout.addLayout(item_layout, stretch=1)
        local_file_radio = QRadioButton(self.tr("Local File"))
        local_file_radio.setMinimumSize(0, GUIInfo().default_font_line_height * 2)
        item_layout.addWidget(local_file_radio, stretch=2)

        row_layout = QHBoxLayout()
        row_layout.setSpacing(8)
        item_layout.addLayout(row_layout, stretch=8)

        local_file = QLineEdit()
        local_file.setFixedHeight(GUIInfo().default_font_line_height * 2)
        local_file.setTextMargins(GUIInfo().text_field_margins)
        local_file.setClearButtonEnabled(True)
        local_file.setEnabled(False)
        row_layout.addWidget(local_file)

        local_file_choose_button = QToolButton()
        local_file_choose_button.setText(self.tr("Choose…"))
        local_file_choose_button.setEnabled(False)
        local_file_choose_button.setFixedWidth(
            github_download_button.sizeHint().width()
        )
        row_layout.addWidget(local_file_choose_button)

        section_layout.addStretch(1)

        item_layout = QHBoxLayout()
        section_layout.addLayout(item_layout, stretch=1)

        info_label = QLabel("")
        info_label.setWordWrap(True)
        item_layout.addWidget(info_label)

        return (
            group_layout,
            none_radio,
            github_radio,
            github_url,
            github_upload_button,
            github_download_button,
            local_file_radio,
            local_file,
            local_file_choose_button,
        )

    def _do_community_rules_db_group(self, tab_layout: QBoxLayout) -> None:
        section_lbl = self.tr("Community Rules database")
        none_lbl = self.tr("community rules database")

        (
            _,
            self.community_rules_db_none_radio,
            self.community_rules_db_github_radio,
            self.community_rules_db_github_url,
            self.community_rules_db_github_upload_button,
            self.community_rules_db_github_download_button,
            self.community_rules_db_local_file_radio,
            self.community_rules_db_local_file,
            self.community_rules_db_local_file_choose_button,
        ) = self.__create_db_group(section_lbl, none_lbl, tab_layout)

    def _do_steam_workshop_db_group(self, tab_layout: QBoxLayout) -> None:
        section_lbl = self.tr("Steam Workshop database")
        none_lbl = self.tr("Steam Workshop database")

        (
            group_layout,
            self.steam_workshop_db_none_radio,
            self.steam_workshop_db_github_radio,
            self.steam_workshop_db_github_url,
            self.steam_workshop_db_github_upload_button,
            self.steam_workshop_db_github_download_button,
            self.steam_workshop_db_local_file_radio,
            self.steam_workshop_db_local_file,
            self.steam_workshop_db_local_file_choose_button,
        ) = self.__create_db_group(section_lbl, none_lbl, tab_layout)
        database_expiry_label = QLabel(
            self.tr(
                "Database expiry in seconds for example, 604800 for 7 days. and 0 for no expiry."
            )
        )
        database_expiry_label.setFont(GUIInfo().emphasis_font)
        group_layout.addWidget(database_expiry_label)

        self.database_expiry = QLineEdit()
        self.database_expiry.setTextMargins(GUIInfo().text_field_margins)
        self.database_expiry.setFixedHeight(GUIInfo().default_font_line_height * 2)
        group_layout.addWidget(self.database_expiry)

    def _do_no_version_warning_db_group(self, tab_layout: QBoxLayout) -> None:
        section_lbl = self.tr('"No Version Warning" Database')
        none_lbl = self.tr('"No Version Warning" Database')
        (
            _,
            self.no_version_warning_db_none_radio,
            self.no_version_warning_db_github_radio,
            self.no_version_warning_db_github_url,
            self.no_version_warning_db_github_upload_button,
            self.no_version_warning_db_github_download_button,
            self.no_version_warning_db_local_file_radio,
            self.no_version_warning_db_local_file,
            self.no_version_warning_db_local_file_choose_button,
        ) = self.__create_db_group(section_lbl, none_lbl, tab_layout)

    def _do_use_this_instead_db_group(self, tab_layout: QBoxLayout) -> None:
        section_lbl = self.tr('"Use This Instead" Database')
        none_lbl = self.tr('"Use This Instead" Database')
        (
            _,
            self.use_this_instead_db_none_radio,
            self.use_this_instead_db_github_radio,
            self.use_this_instead_db_github_url,
            self.use_this_instead_db_github_upload_button,
            self.use_this_instead_db_github_download_button,
            self.use_this_instead_db_local_file_radio,
            self.use_this_instead_db_local_file,
            self.use_this_instead_db_local_file_choose_button,
        ) = self.__create_db_group(section_lbl, none_lbl, tab_layout)

    def _do_sorting_tab(self) -> None:
        tab = QWidget()
        self.tab_widget.addTab(tab, self.tr("Sorting"))

        tab_layout = QVBoxLayout(tab)
        tab_layout.setAlignment(Qt.AlignmentFlag.AlignTop)

        # Sort mods group
        sort_group_box = QGroupBox()
        tab_layout.addWidget(sort_group_box)

        sort_group_box_layout = QVBoxLayout()
        sort_group_box.setLayout(sort_group_box_layout)

        sorting_label = QLabel(self.tr("Sort mods"))
        sorting_label.setFont(GUIInfo().emphasis_font)
        sort_group_box_layout.addWidget(sorting_label)

        self.sorting_alphabetical_radio = QRadioButton(self.tr("Alphabetically"))
        sort_group_box_layout.addWidget(self.sorting_alphabetical_radio)

        self.sorting_topological_radio = QRadioButton(self.tr("Topologically"))
        sort_group_box_layout.addWidget(self.sorting_topological_radio)

        # Use dependencies for sorting checkbox
        self.use_moddependencies_as_loadTheseBefore = QCheckBox(
            self.tr("Use dependency rules for sorting.")
        )
        self.use_moddependencies_as_loadTheseBefore.setToolTip(
            self.tr(
                "If enabled, also uses moddependencies as loadTheseBefore, and mods will be sorted such that dependencies are loaded before the dependent mod."
            )
        )
        sort_group_box_layout.addWidget(self.use_moddependencies_as_loadTheseBefore)

        # Dependencies group
        deps_group_box = QGroupBox()
        tab_layout.addWidget(deps_group_box)

        deps_group_box_layout = QVBoxLayout()
        deps_group_box.setLayout(deps_group_box_layout)

        deps_label = QLabel(self.tr("Sort Dependencies"))
        deps_label.setFont(GUIInfo().emphasis_font)
        deps_group_box_layout.addWidget(deps_label)

        self.check_deps_checkbox = QCheckBox(
            self.tr("Prompt user to download dependencies when click in Sort")
        )
        deps_group_box_layout.addWidget(self.check_deps_checkbox)

        tab_layout.addStretch()

        explanatory_text = ""
        explanatory_label = QLabel(explanatory_text)
        explanatory_label.setWordWrap(True)
        tab_layout.addWidget(explanatory_label)

    def _do_db_builder_tab(self) -> None:
        tab = QWidget()
        self.tab_widget.addTab(tab, self.tr("DB Builder"))

        tab_layout = QVBoxLayout(tab)
        tab_layout.setAlignment(Qt.AlignmentFlag.AlignTop)

        # "When building the database:" radio buttons
        group_box = QGroupBox()
        tab_layout.addWidget(group_box)

        group_layout = QVBoxLayout()
        group_box.setLayout(group_layout)

        when_building_database_label = QLabel(self.tr("When building the database:"))
        when_building_database_label.setFont(GUIInfo().emphasis_font)
        group_layout.addWidget(when_building_database_label)

        self.db_builder_include_all_radio = QRadioButton(
            self.tr("Get PublishedFileIDs from locally installed mods.")
        )
        group_layout.addWidget(self.db_builder_include_all_radio)

        explanatory_label = QLabel(
            self.tr(
                "Mods you wish to update must be installed, "
                "as the initial DB is built including data from mods' About.xml files."
            )
        )
        group_layout.addWidget(explanatory_label)

        self.db_builder_include_no_local_radio = QRadioButton(
            self.tr("Get PublishedFileIDs from the Steam Workshop.")
        )
        group_layout.addWidget(self.db_builder_include_no_local_radio)

        explanatory_label = QLabel(
            self.tr(
                "Mods to be updated don't have to be installed, "
                "as the initial DB is built by scraping the Steam Workshop."
            )
        )
        group_layout.addWidget(explanatory_label)

        # Checkboxes
        group_box = QGroupBox()
        tab_layout.addWidget(group_box)

        group_layout = QVBoxLayout()
        group_box.setLayout(group_layout)

        self.db_builder_query_dlc_checkbox = QCheckBox(
            self.tr("Query DLC dependency data with Steamworks API")
        )
        group_layout.addWidget(self.db_builder_query_dlc_checkbox)

        self.db_builder_update_instead_of_overwriting_checkbox = QCheckBox(
            self.tr("Update database instead of overwriting")
        )
        group_layout.addWidget(self.db_builder_update_instead_of_overwriting_checkbox)

        # Text fields
        group_box = QGroupBox()
        tab_layout.addWidget(group_box)

        grid_group_layout = QGridLayout()
        group_box.setLayout(grid_group_layout)

        steam_api_key_label = QLabel(self.tr("Steam API key:"))
        grid_group_layout.addWidget(steam_api_key_label, 1, 0)

        self.db_builder_steam_api_key = QLineEdit()
        self.db_builder_steam_api_key.setEchoMode(QLineEdit.EchoMode.Password)
        self.db_builder_steam_api_key.setTextMargins(GUIInfo().text_field_margins)
        self.db_builder_steam_api_key.setFixedHeight(
            GUIInfo().default_font_line_height * 2
        )
        grid_group_layout.addWidget(self.db_builder_steam_api_key, 1, 1)

        grid_group_layout.setColumnStretch(0, 0)
        grid_group_layout.setColumnStretch(1, 1)

        tab_layout.addStretch()

        # "Download all workshop mods via" buttons
        item_layout = QHBoxLayout()
        tab_layout.addLayout(item_layout)

        item_layout.addStretch()

        item_label = QLabel(self.tr("Download all published Workshop mods via:"))
        item_layout.addWidget(item_label)

        self.db_builder_download_all_mods_via_steamcmd_button = QPushButton(
            self.tr("SteamCMD")
        )
        item_layout.addWidget(self.db_builder_download_all_mods_via_steamcmd_button)

        self.db_builder_download_all_mods_via_steam_button = QPushButton(
            self.tr("Steam")
        )
        self.db_builder_download_all_mods_via_steam_button.setFixedWidth(
            self.db_builder_download_all_mods_via_steamcmd_button.sizeHint().width()
        )
        item_layout.addWidget(self.db_builder_download_all_mods_via_steam_button)

        # Compare/Merge/Build database buttons
        item_layout = QHBoxLayout()
        tab_layout.addLayout(item_layout)

        item_layout.addStretch()

        self.db_builder_compare_databases_button = QPushButton(
            self.tr("Compare Databases")
        )
        item_layout.addWidget(self.db_builder_compare_databases_button)

        self.db_builder_merge_databases_button = QPushButton(self.tr("Merge Databases"))
        self.db_builder_merge_databases_button.setFixedWidth(
            self.db_builder_compare_databases_button.sizeHint().width()
        )
        item_layout.addWidget(self.db_builder_merge_databases_button)

        self.db_builder_build_database_button = QPushButton(self.tr("Build Database"))
        self.db_builder_build_database_button.setFixedWidth(
            self.db_builder_compare_databases_button.sizeHint().width()
        )
        item_layout.addWidget(self.db_builder_build_database_button)

    def _do_steamcmd_tab(self) -> None:
        tab = QWidget()
        self.tab_widget.addTab(tab, self.tr("SteamCMD"))

        tab_layout = QVBoxLayout(tab)
        tab_layout.setAlignment(Qt.AlignmentFlag.AlignTop)

        group_box = QGroupBox()
        tab_layout.addWidget(group_box)

        group_layout = QVBoxLayout()
        group_box.setLayout(group_layout)

        self.steamcmd_validate_downloads_checkbox = QCheckBox(
            self.tr("Validate downloaded mods")
        )
        group_layout.addWidget(self.steamcmd_validate_downloads_checkbox)

        self.steamcmd_auto_clear_depot_cache_checkbox = QCheckBox(
            self.tr("Automatically clear depot cache")
        )
        self.steamcmd_auto_clear_depot_cache_checkbox.setToolTip(
            (
                self.tr(
                    "Automatically clear the depot cache before downloading mods through SteamCMD.\n"
                    "This may potentially prevent some issues with downloading mods such as download failures and deleted mods repopulating."
                )
            )
        )
        group_layout.addWidget(self.steamcmd_auto_clear_depot_cache_checkbox)

        self.steamcmd_delete_before_update_checkbox = QCheckBox(
            self.tr("Delete before update")
        )
        self.steamcmd_delete_before_update_checkbox.setToolTip(
            self.tr("This is useful if you want to ensure clean mod updates.")
        )
        group_layout.addWidget(self.steamcmd_delete_before_update_checkbox)

        group_box = QGroupBox()
        tab_layout.addWidget(group_box)

        group_layout = QVBoxLayout()
        group_box.setLayout(group_layout)

        header_layout = QHBoxLayout()
        group_layout.addLayout(header_layout)

        section_label = QLabel(self.tr("SteamCMD installation location"))
        section_label.setFont(GUIInfo().emphasis_font)
        header_layout.addWidget(section_label)

        self.steamcmd_install_location_choose_button = QToolButton()
        self.steamcmd_install_location_choose_button.setText(self.tr("Choose…"))
        header_layout.addWidget(self.steamcmd_install_location_choose_button)

        self.steamcmd_install_location = QLineEdit()
        self.steamcmd_install_location.setTextMargins(GUIInfo().text_field_margins)
        self.steamcmd_install_location.setFixedHeight(
            GUIInfo().default_font_line_height * 2
        )
        group_layout.addWidget(self.steamcmd_install_location)

        tab_layout.addStretch()

        button_layout = QHBoxLayout()
        tab_layout.addLayout(button_layout)

        button_layout.addStretch()

        self.steamcmd_clear_depot_cache_button = QPushButton(
            self.tr("Clear depot cache")
        )
        self.steamcmd_clear_depot_cache_button.setToolTip(
            self.tr(
                "Clear the depot cache manually. This may be useful if you encounter issues with downloading mods through SteamCMD."
            )
        )
        button_layout.addWidget(self.steamcmd_clear_depot_cache_button)

        self.steamcmd_import_acf_button = QPushButton(self.tr("Import .acf"))
        button_layout.addWidget(self.steamcmd_import_acf_button)

        self.steamcmd_delete_acf_button = QPushButton(self.tr("Delete .acf"))
        button_layout.addWidget(self.steamcmd_delete_acf_button)

        self.steamcmd_install_button = QPushButton(self.tr("Install SteamCMD"))
        button_layout.addWidget(self.steamcmd_install_button)

    def _do_todds_tab(self) -> None:
        tab = QWidget()
        self.tab_widget.addTab(tab, self.tr("todds"))

        tab_layout = QVBoxLayout(tab)
        tab_layout.setAlignment(Qt.AlignmentFlag.AlignTop)

        group_box = QGroupBox()
        tab_layout.addWidget(group_box)

        group_layout = QVBoxLayout()
        group_box.setLayout(group_layout)

        quality_preset_label = QLabel(self.tr("Quality preset"))
        quality_preset_label.setFont(GUIInfo().emphasis_font)
        group_layout.addWidget(quality_preset_label)

        self.todds_preset_combobox = QComboBox()
        self.todds_preset_combobox.setSizePolicy(
            QSizePolicy.Policy.Maximum, QSizePolicy.Policy.Preferred
        )
        self.todds_preset_combobox.addItem(
            self.tr("Optimized - Recommended for RimWorld")
        )
        group_layout.addWidget(self.todds_preset_combobox)

        group_box = QGroupBox()
        tab_layout.addWidget(group_box)

        group_layout = QVBoxLayout()
        group_box.setLayout(group_layout)

        when_optimizing_label = QLabel(self.tr("When optimizing textures"))
        when_optimizing_label.setFont(GUIInfo().emphasis_font)
        group_layout.addWidget(when_optimizing_label)

        self.todds_active_mods_only_radio = QRadioButton(
            self.tr("Optimize active mods only")
        )
        group_layout.addWidget(self.todds_active_mods_only_radio)

        self.todds_all_mods_radio = QRadioButton(self.tr("Optimize all mods"))
        group_layout.addWidget(self.todds_all_mods_radio)

        group_box = QGroupBox()
        tab_layout.addWidget(group_box)

        group_layout = QVBoxLayout()
        group_box.setLayout(group_layout)

        self.todds_dry_run_checkbox = QCheckBox(self.tr("Enable dry-run mode"))
        group_layout.addWidget(self.todds_dry_run_checkbox)

        self.todds_overwrite_checkbox = QCheckBox(
            self.tr("Overwrite existing optimized textures")
        )
        group_layout.addWidget(self.todds_overwrite_checkbox)

    def _do_themes_tab(self) -> None:
        tab = QWidget()
        self.tab_widget.addTab(tab, self.tr("Theme"))

        tab_layout = QVBoxLayout(tab)
        tab_layout.setAlignment(Qt.AlignmentFlag.AlignTop)

        # Theme settings group
        theme_group_label = QLabel(self.tr("Theme Settings"))
        theme_group_label.setFont(GUIInfo().emphasis_font)
        tab_layout.addWidget(theme_group_label)

        theme_group_box = QGroupBox()
        tab_layout.addWidget(theme_group_box)

        theme_layout = QHBoxLayout()
        theme_group_box.setLayout(theme_layout)

        self.enable_themes_checkbox = QCheckBox(
            self.tr("Enable to use theme / stylesheet instead of system Theme")
        )
        self.enable_themes_checkbox.setToolTip(
            self.tr(
                "To add your own theme / stylesheet \n\n"
                "1) Create a new-folder in 'themes' folder in your 'RimSort' config folder \n"
                "2) Using the default 'RimPy' theme copy it to the folder you created \n"
                "3) Edit the copied 'style.qss' as per your imagination \n"
                "4) Start 'RimSort' and select your theme from dropdown \n"
                "5) Click 'ok' to save settings and apply the selected theme \n\n"
                "NOTE \n"
                "Name of folder will be used as name of the theme and any invalid theme will be ignored \n"
            )
        )
        theme_layout.addWidget(self.enable_themes_checkbox)

        self.themes_combobox = QComboBox()
        self.themes_combobox.setSizePolicy(
            QSizePolicy.Policy.Maximum, QSizePolicy.Policy.Preferred
        )
        theme_layout.addWidget(self.themes_combobox)

        self.theme_location_open_button = QToolButton()
        self.theme_location_open_button.setText(self.tr("Open Theme Location"))
        theme_layout.addWidget(self.theme_location_open_button)

        # Font settings group
        font_group_label = QLabel(self.tr("Font Settings"))
        font_group_label.setFont(GUIInfo().emphasis_font)
        tab_layout.addWidget(font_group_label)

        font_group = QGroupBox()
        tab_layout.addWidget(font_group)

        font_layout = QVBoxLayout(font_group)

        font_family_layout = QHBoxLayout()
        font_layout.addLayout(font_family_layout)

        font_family_label = QLabel(self.tr("Font Family"))
        font_family_layout.addWidget(font_family_label)

        self.font_family_combobox = QFontComboBox()
        self.font_family_combobox.setSizePolicy(
            QSizePolicy.Policy.Maximum, QSizePolicy.Policy.Preferred
        )
        font_family_layout.addWidget(self.font_family_combobox)

        font_size_layout = QHBoxLayout()
        font_layout.addLayout(font_size_layout)

        font_size_label = QLabel(self.tr("Font Size"))
        font_size_layout.addWidget(font_size_label)

        self.font_size_spinbox = QSpinBox()
        self.font_size_spinbox.setRange(8, 20)
        self.font_size_spinbox.setValue(12)
        self.font_size_spinbox.setSizePolicy(
            QSizePolicy.Policy.Maximum, QSizePolicy.Policy.Preferred
        )
        font_size_layout.addWidget(self.font_size_spinbox)

        reset_button = QPushButton(self.tr("Reset"))
        reset_button.setSizePolicy(
            QSizePolicy.Policy.Maximum, QSizePolicy.Policy.Preferred
        )

        reset_button_layout = QHBoxLayout()
        reset_button_layout.addStretch(1)
        reset_button_layout.addWidget(reset_button)
        font_layout.addLayout(reset_button_layout)
        reset_button.clicked.connect(self.reset_font_settings)

        if self.enable_themes_checkbox.isChecked():
            self.enable_themes_checkbox.stateChanged.connect(
                self.connect_populate_themes_combobox
            )
        else:
            self.themes_combobox.clear()

        # Language configuration group
        language_group_label = QLabel(self.tr("Language Setting"))
        language_group_label.setFont(GUIInfo().emphasis_font)
        tab_layout.addWidget(language_group_label)

        language_group_box = QGroupBox()
        tab_layout.addWidget(language_group_box)

        language_group_layout = QHBoxLayout()
        language_group_box.setLayout(language_group_layout)

        language_label = QLabel(
            self.tr("Select Language (Restart required to apply changes)")
        )
        language_group_layout.addWidget(language_label)

        self.language_combobox = QComboBox()
        self.language_combobox.setSizePolicy(
            QSizePolicy.Policy.Maximum, QSizePolicy.Policy.Preferred
        )

        language_group_layout.addWidget(self.language_combobox)

        self.connect_populate_languages_combobox()

    def _do_launch_state_tab(self) -> None:
        tab = QWidget()
        self.tab_widget.addTab(tab, self.tr("Launch State"))

        tab_layout = QVBoxLayout(tab)
        tab_layout.setAlignment(Qt.AlignmentFlag.AlignTop)

        # Windows launch state group
        group_box = QGroupBox()
        tab_layout.addWidget(group_box)

        group_layout = QVBoxLayout()
        group_box.setLayout(group_layout)

        user_note = QLabel(self.tr("RimSort restart required for some settings"))
        user_note.setFont(GUIInfo().emphasis_font)
        user_note.setAlignment(Qt.AlignmentFlag.AlignCenter)
        group_layout.addWidget(user_note)

        size_note = QLabel(
            self.tr(
<<<<<<< HEAD
                "Window Size Configuration detected window display size: {max_width} x {max_height} pixels"
            ).format(max_width=max_width, max_height=max_height)
        )
        windows_size_group_label.setFont(GUIInfo().emphasis_font)
        tab_layout.addWidget(windows_size_group_label)

        window_size_group = QGroupBox()
        tab_layout.addWidget(window_size_group)

        window_size_layout = QGridLayout()
        window_size_group.setLayout(window_size_layout)

        # Create a dictionary for spinboxes and their labels and ranges
        spinbox_config = {
            "window_x_spinbox": (
                self.tr("Window X Position (px): minimum: 100, maximum: {}").format(
                    max_width
                ),
                100,
                max_width,
            ),
            "window_y_spinbox": (
                self.tr("Window Y Position (px): minimum: 100, maximum: {}").format(
                    max_height
                ),
                100,
                max_height,
            ),
            "window_width_spinbox": (
                self.tr("Window Width (px): minimum: 600, maximum: {}").format(
                    max_width
                ),
                600,
                max_width,
            ),
            "window_height_spinbox": (
                self.tr("Window Height (px): minimum: 400, maximum: {}").format(
                    max_height
                ),
                400,
                max_height,
            ),
            "panel_width_spinbox": (
                self.tr("Panel Width (px): minimum: 600, maximum: {}").format(
                    max_width
                ),
                600,
                max_width,
            ),
            "panel_height_spinbox": (
                self.tr("Panel Height (px): minimum: 400, maximum: {}").format(
                    max_height
                ),
                400,
                max_height,
            ),
        }

        self.spinboxes = {}

        for i, (name, (label_text, min_val, max_val)) in enumerate(
            spinbox_config.items()
        ):
            label = QLabel(self.tr(label_text.format(max_val)))
            window_size_layout.addWidget(label, i, 0)
            spinbox = QSpinBox()
            spinbox.setRange(min_val, max_val)
            window_size_layout.addWidget(spinbox, i, 1)
            self.spinboxes[name] = spinbox

        self.window_x_spinbox = self.spinboxes["window_x_spinbox"]
        self.window_y_spinbox = self.spinboxes["window_y_spinbox"]
        self.window_width_spinbox = self.spinboxes["window_width_spinbox"]
        self.window_height_spinbox = self.spinboxes["window_height_spinbox"]
        self.panel_width_spinbox = self.spinboxes["panel_width_spinbox"]
        self.panel_height_spinbox = self.spinboxes["panel_height_spinbox"]

        self.window_size_reset_button = QPushButton(
            self.tr("Reset Window Size based on Screen Dimensions")
        )
        window_size_layout.addWidget(
            self.window_size_reset_button, len(spinbox_config), 0, 1, 2
        )
        self.window_size_reset_button.clicked.connect(
            self._reset_window_size_to_default
        )
        self.show_duplicate_mods_warning_checkbox = QCheckBox(
            "Show duplicate mods warning")
        self.window_size_warning_label = QLabel()
        self.window_size_warning_label.setStyleSheet("color: orange;")
        window_size_layout.addWidget(
            self.window_size_warning_label, len(spinbox_config) + 1, 0, 1, 2
        )

        # Connect value changes to validation
        for spinbox in self.spinboxes.values():
            spinbox.valueChanged.connect(self._validate_window_size)

    def _reset_window_size_to_default(self) -> None:
        """
        Reset the window and panel size spinboxes to default values based on current screen geometry.
        Uses GUIInfo.get_window_geometry() for DPI-aware and multi-monitor support.
        Validates and clamps values to ensure the window fits on the screen.
        """
        x, y, width, height = GUIInfo().get_window_geometry()

        self.window_x_spinbox.setValue(x)
        self.window_y_spinbox.setValue(y)
        self.window_width_spinbox.setValue(width)
        self.window_height_spinbox.setValue(height)

        default_panel_width = 800
        default_panel_height = 600
        try:
            settings = Settings()
            settings.load()
            default_panel_width = settings.panel_width
            default_panel_height = settings.panel_height
        except Exception:
            pass

        self.panel_width_spinbox.setValue(default_panel_width)
        self.panel_height_spinbox.setValue(default_panel_height)

        self._validate_window_size()
        self.apply_window_geometry_from_spinboxes()

    def _validate_window_size(self) -> None:
        screen = QGuiApplication.primaryScreen()
        screen_geometry = screen.availableGeometry() if screen else None
        max_width = screen_geometry.width() if screen_geometry else 1024
        max_height = screen_geometry.height() if screen_geometry else 768

        x = self.window_x_spinbox.value()
        y = self.window_y_spinbox.value()
        w = self.window_width_spinbox.value()
        h = self.window_height_spinbox.value()

        warning = ""
        if x + w > max_width or y + h > max_height:
            warning = self.tr(
                "Warning: Window may not fit on the current screen! Please adjust the values."
=======
                f"Min is {Settings.MIN_SIZE} and Max is {Settings.MAX_SIZE}. Values outside this range will be reset to defaults."
>>>>>>> 19e963a2
            )
        )
        size_note.setFont(GUIInfo().emphasis_font)
        size_note.setAlignment(Qt.AlignmentFlag.AlignCenter)
        group_layout.addWidget(size_note)

        # Main Window
        (
            main_window_group,
            self.main_launch_maximized_radio,
            self.main_launch_normal_radio,
            self.main_launch_custom_radio,
            self.main_custom_width_spinbox,
            self.main_custom_height_spinbox,
        ) = create_launch_state_group(
            self.tr("Main Window Launch State"),
            self.tr("Maximized"),
            self.tr("Normal"),
            self.tr("Custom size"),
            Settings.MIN_SIZE,
            Settings.MAX_SIZE,
            Settings.DEFAULT_WIDTH,
            Settings.DEFAULT_HEIGHT,
        )
        group_layout.addWidget(main_window_group)

        # Connect main window radio buttons to enable/disable custom size spinboxes dynamically
        self.main_launch_maximized_radio.toggled.connect(
            self.disable_main_custom_size_spinboxes
        )
        self.main_launch_normal_radio.toggled.connect(
            self.disable_main_custom_size_spinboxes
        )
        self.main_launch_custom_radio.toggled.connect(
            self.enable_main_custom_size_spinboxes
        )

        # Browser Window
        (
            browser_window_group,
            self.browser_launch_maximized_radio,
            self.browser_launch_normal_radio,
            self.browser_launch_custom_radio,
            self.browser_custom_width_spinbox,
            self.browser_custom_height_spinbox,
        ) = create_launch_state_group(
            self.tr("Browser Window Launch State"),
            self.tr("Maximized"),
            self.tr("Normal"),
            self.tr("Custom size"),
            Settings.MIN_SIZE,
            Settings.MAX_SIZE,
            Settings.DEFAULT_WIDTH,
            Settings.DEFAULT_HEIGHT,
        )
        group_layout.addWidget(browser_window_group)

        # Connect browser window radio buttons to enable/disable custom size spinboxes dynamically
        self.browser_launch_maximized_radio.toggled.connect(
            self.disable_browser_custom_size_spinboxes
        )
        self.browser_launch_normal_radio.toggled.connect(
            self.disable_browser_custom_size_spinboxes
        )
        self.browser_launch_custom_radio.toggled.connect(
            self.enable_browser_custom_size_spinboxes
        )

        # Settings Window (only custom option)
        settings_window_group = QGroupBox(self.tr("Settings Window Launch State"))
        settings_window_layout = QHBoxLayout()
        settings_window_group.setLayout(settings_window_layout)

        self.settings_custom_width_spinbox = QSpinBox()
        self.settings_custom_width_spinbox.setRange(
            Settings.MIN_SIZE, Settings.MAX_SIZE
        )
        self.settings_custom_width_spinbox.setValue(Settings.DEFAULT_WIDTH)
        self.settings_custom_width_spinbox.setSuffix(" px")
        self.settings_custom_width_spinbox.setFixedWidth(100)
        settings_window_layout.addWidget(QLabel(self.tr("Custom Width:")))
        settings_window_layout.addWidget(self.settings_custom_width_spinbox)

        self.settings_custom_height_spinbox = QSpinBox()
        self.settings_custom_height_spinbox.setRange(
            Settings.MIN_SIZE, Settings.MAX_SIZE
        )
        self.settings_custom_height_spinbox.setValue(Settings.DEFAULT_HEIGHT)
        self.settings_custom_height_spinbox.setSuffix(" px")
        self.settings_custom_height_spinbox.setFixedWidth(100)
        settings_window_layout.addWidget(QLabel(self.tr("Custom Height:")))
        settings_window_layout.addWidget(self.settings_custom_height_spinbox)

        group_layout.addWidget(settings_window_group)

    def disable_main_custom_size_spinboxes(self) -> None:
        """Disable main window custom size spinboxes when 'Maximized' or 'Normal' radio buttons are checked"""
        self.main_custom_width_spinbox.setEnabled(False)
        self.main_custom_height_spinbox.setEnabled(False)

    def enable_main_custom_size_spinboxes(self) -> None:
        """Enable main window custom size spinboxes when 'Custom size' radio button is checked"""
        self.main_custom_width_spinbox.setEnabled(True)
        self.main_custom_height_spinbox.setEnabled(True)

    def disable_browser_custom_size_spinboxes(self) -> None:
        """Disable browser window custom size spinboxes when 'Maximized' or 'Normal' radio buttons are checked"""
        self.browser_custom_width_spinbox.setEnabled(False)
        self.browser_custom_height_spinbox.setEnabled(False)

    def enable_browser_custom_size_spinboxes(self) -> None:
        """Enable browser window custom size spinboxes when 'Custom size' radio button is checked"""
        self.browser_custom_width_spinbox.setEnabled(True)
        self.browser_custom_height_spinbox.setEnabled(True)

    def reset_font_settings(self) -> None:
        default_font = QApplication.font()
        self.font_family_combobox.setCurrentFont(default_font)
        self.font_size_spinbox.setValue(12)

    def connect_populate_themes_combobox(self) -> None:
        """Populate the themes combobox with available themes."""
        from app.controllers.theme_controller import ThemeController

        if self.enable_themes_checkbox.isChecked():
            theme_controller = ThemeController()
            theme_controller.populate_themes_combobox
        else:
            self.themes_combobox.clear()

    def connect_populate_languages_combobox(self) -> None:
        from app.controllers.language_controller import LanguageController

        language_controller = LanguageController()
        language_controller.populate_languages_combobox

    def _do_authentication_tab(self) -> None:
        tab = QWidget()
        self.tab_widget.addTab(tab, self.tr("Authentication"))

        tab_layout = QVBoxLayout(tab)
        tab_layout.setAlignment(Qt.AlignmentFlag.AlignTop)

        auth_group = QGroupBox()
        tab_layout.addWidget(auth_group)

        auth_group_layout = QGridLayout()
        auth_group.setLayout(auth_group_layout)

        rentry_auth_label = QLabel(self.tr("Rentry Auth:"))
        auth_group_layout.addWidget(
            rentry_auth_label, 0, 0, alignment=Qt.AlignmentFlag.AlignRight
        )

        self.rentry_auth_code = QLineEdit()
        self.rentry_auth_code.setTextMargins(GUIInfo().text_field_margins)
        self.rentry_auth_code.setFixedHeight(GUIInfo().default_font_line_height * 2)
        self.rentry_auth_code.setPlaceholderText(
            self.tr("Obtain rentry auth code by emailing: support@rentry.co")
        )
        # TODO: If we add a rentry auth code with builds, we should change placeholder to clarify this code will be used instead of the provided one
        auth_group_layout.addWidget(self.rentry_auth_code, 0, 1)

        github_identity_group = QGroupBox()
        tab_layout.addWidget(github_identity_group)

        github_identity_layout = QGridLayout()
        github_identity_group.setLayout(github_identity_layout)

        github_username_label = QLabel(self.tr("GitHub username:"))
        github_identity_layout.addWidget(
            github_username_label, 0, 0, alignment=Qt.AlignmentFlag.AlignRight
        )

        self.github_username = QLineEdit()
        self.github_username.setTextMargins(GUIInfo().text_field_margins)
        self.github_username.setFixedHeight(GUIInfo().default_font_line_height * 2)
        github_identity_layout.addWidget(self.github_username, 0, 1)

        github_token_label = QLabel(self.tr("GitHub personal access token:"))
        github_identity_layout.addWidget(
            github_token_label, 1, 0, alignment=Qt.AlignmentFlag.AlignRight
        )

        self.github_token = QLineEdit()
        self.github_token.setEchoMode(QLineEdit.EchoMode.Password)
        self.github_token.setTextMargins(GUIInfo().text_field_margins)
        self.github_token.setFixedHeight(GUIInfo().default_font_line_height * 2)
        github_identity_layout.addWidget(self.github_token, 1, 1)

        self.setTabOrder(self.github_username, self.github_token)

        buttons_layout = QHBoxLayout()
        tab_layout.addLayout(buttons_layout)

        buttons_layout.addStretch()

    def _do_advanced_tab(self) -> None:
        tab = QWidget()
        self.tab_widget.addTab(tab, self.tr("Advanced"))

        tab_layout = QVBoxLayout(tab)
        tab_layout.setAlignment(Qt.AlignmentFlag.AlignTop)

        group_box = QGroupBox()
        tab_layout.addWidget(group_box)

        group_layout = QVBoxLayout()
        group_box.setLayout(group_layout)

        user_note = QLabel(self.tr("RimSort restart required for some settings"))
        user_note.setFont(GUIInfo().emphasis_font)
        user_note.setAlignment(Qt.AlignmentFlag.AlignCenter)
        group_layout.addWidget(user_note)

        self.debug_logging_checkbox = QCheckBox(self.tr("Enable debug logging"))
        group_layout.addWidget(self.debug_logging_checkbox)

        self.watchdog_checkbox = QCheckBox(
            self.tr("Enable watchdog file monitor daemon")
        )
        group_layout.addWidget(self.watchdog_checkbox)

        self.mod_type_filter_checkbox = QCheckBox(self.tr("Enable mod type filter"))
        group_layout.addWidget(self.mod_type_filter_checkbox)

        self.hide_invalid_mods_when_filtering_checkbox = QCheckBox(
            self.tr("Hide invalid mods when filtering")
        )
        group_layout.addWidget(self.hide_invalid_mods_when_filtering_checkbox)

        self.show_duplicate_mods_warning_checkbox = QCheckBox(
            self.tr("Show duplicate mods warning")
        )
        group_layout.addWidget(self.show_duplicate_mods_warning_checkbox)

        self.show_mod_updates_checkbox = QCheckBox(
            self.tr("Check for mod updates on refresh")
        )
        group_layout.addWidget(self.show_mod_updates_checkbox)

        self.steam_client_integration_checkbox = QCheckBox(
            self.tr("Enable Steam client integration")
        )
        group_layout.addWidget(self.steam_client_integration_checkbox)

        self.download_missing_mods_checkbox = QCheckBox(
            self.tr("Download missing mods automatically")
        )
        group_layout.addWidget(self.download_missing_mods_checkbox)

        self.render_unity_rich_text_checkbox = QCheckBox(
            self.tr("Render Unity Rich Text in mod descriptions")
        )
        self.color_background_instead_of_text_checkbox = QCheckBox(
            self.tr("Apply mod coloring to background instead of text")
        )
        group_layout.addWidget(self.color_background_instead_of_text_checkbox)
        self.render_unity_rich_text_checkbox.setToolTip(
            self.tr(
                "Enable this option to render Unity Rich Text in mod descriptions. Images will not be displayed."
            )
        )
        group_layout.addWidget(self.render_unity_rich_text_checkbox)

        self.update_databases_on_startup_checkbox = QCheckBox(
            self.tr("Update databases on startup")
        )
        self.update_databases_on_startup_checkbox.setToolTip(
            self.tr(
                "Enable this option to automatically update enabled databases when RimSort starts. "
                "This will check for updates and download them if available."
            )
        )
        group_layout.addWidget(self.update_databases_on_startup_checkbox)

        run_args_group = QGroupBox()
        tab_layout.addWidget(run_args_group)

        run_args_layout = QGridLayout()
        run_args_group.setLayout(run_args_layout)

        run_args_info_layout = QHBoxLayout()

        self.run_args_info_label = QLabel(
            self.tr(
                "Enter a comma separated list of arguments to pass to the Rimworld executable \n"
                "\n Examples : \n"
                "\n -logfile,/path/to/file.log,-savedatafolder=/path/to/savedata,-popupwindow \n"
            )
        )
        self.run_args_info_label.setFixedHeight(GUIInfo().default_font_line_height * 6)
        run_args_info_layout.addWidget(self.run_args_info_label, 0)
        self.run_args_info_label.setAlignment(Qt.AlignmentFlag.AlignLeft)

        run_args_layout.addLayout(run_args_info_layout, 0, 0, 1, 2)

        run_args_label = QLabel(self.tr("Edit Game Run Arguments:"))
        run_args_layout.addWidget(
            run_args_label, 1, 0, alignment=Qt.AlignmentFlag.AlignRight
        )

        self.run_args = QLineEdit()
        self.run_args.setTextMargins(GUIInfo().text_field_margins)
        self.run_args.setFixedHeight(GUIInfo().default_font_line_height * 2)
        run_args_layout.addWidget(self.run_args, 1, 1)

        self.setTabOrder(self.run_args_info_label, self.run_args)

    def _find_tab_index(self, tab_name: str) -> int:
        for i in range(self.tab_widget.count()):
            if self.tab_widget.tabText(i) == tab_name:
                return i
        return -1  # Return -1 if no tab found

    def switch_to_tab(self, tab_name: str) -> None:
        """
        Switch to the specified tab by name if it exists.
        """
        index = self._find_tab_index(tab_name)
        if index and index != -1:
            self.tab_widget.setCurrentIndex(index)

    def showEvent(self, arg__1: QShowEvent) -> None:
        """Using arg__1 instead of event to avoid name conflict"""
        super().showEvent(arg__1)
        self.global_ok_button.setFocus()


def create_launch_state_group(
    title: str,
    minimized_text: str,
    normal_text: str,
    custom_text: str,
    min_size: int,
    max_size: int,
    default_width: int,
    default_height: int,
) -> tuple[
    QGroupBox,
    QRadioButton,
    QRadioButton,
    QRadioButton,
    QSpinBox,
    QSpinBox,
]:
    group_box = QGroupBox(title)
    layout = QVBoxLayout()
    group_box.setLayout(layout)

    maximized_radio = QRadioButton(minimized_text)
    layout.addWidget(maximized_radio)

    normal_radio = QRadioButton(normal_text)
    layout.addWidget(normal_radio)

    custom_layout = QHBoxLayout()
    custom_radio = QRadioButton(custom_text)
    custom_layout.addWidget(custom_radio)

    custom_width_spinbox = QSpinBox()
    custom_width_spinbox.setRange(min_size, max_size)
    custom_width_spinbox.setValue(default_width)
    custom_width_spinbox.setSuffix(" px")
    custom_width_spinbox.setFixedWidth(100)
    custom_layout.addWidget(custom_width_spinbox)

    custom_height_spinbox = QSpinBox()
    custom_height_spinbox.setRange(min_size, max_size)
    custom_height_spinbox.setValue(default_height)
    custom_height_spinbox.setSuffix(" px")
    custom_height_spinbox.setFixedWidth(100)
    custom_layout.addWidget(custom_height_spinbox)

    layout.addLayout(custom_layout)

    return (
        group_box,
        maximized_radio,
        normal_radio,
        custom_radio,
        custom_width_spinbox,
        custom_height_spinbox,
    )<|MERGE_RESOLUTION|>--- conflicted
+++ resolved
@@ -933,152 +933,7 @@
 
         size_note = QLabel(
             self.tr(
-<<<<<<< HEAD
-                "Window Size Configuration detected window display size: {max_width} x {max_height} pixels"
-            ).format(max_width=max_width, max_height=max_height)
-        )
-        windows_size_group_label.setFont(GUIInfo().emphasis_font)
-        tab_layout.addWidget(windows_size_group_label)
-
-        window_size_group = QGroupBox()
-        tab_layout.addWidget(window_size_group)
-
-        window_size_layout = QGridLayout()
-        window_size_group.setLayout(window_size_layout)
-
-        # Create a dictionary for spinboxes and their labels and ranges
-        spinbox_config = {
-            "window_x_spinbox": (
-                self.tr("Window X Position (px): minimum: 100, maximum: {}").format(
-                    max_width
-                ),
-                100,
-                max_width,
-            ),
-            "window_y_spinbox": (
-                self.tr("Window Y Position (px): minimum: 100, maximum: {}").format(
-                    max_height
-                ),
-                100,
-                max_height,
-            ),
-            "window_width_spinbox": (
-                self.tr("Window Width (px): minimum: 600, maximum: {}").format(
-                    max_width
-                ),
-                600,
-                max_width,
-            ),
-            "window_height_spinbox": (
-                self.tr("Window Height (px): minimum: 400, maximum: {}").format(
-                    max_height
-                ),
-                400,
-                max_height,
-            ),
-            "panel_width_spinbox": (
-                self.tr("Panel Width (px): minimum: 600, maximum: {}").format(
-                    max_width
-                ),
-                600,
-                max_width,
-            ),
-            "panel_height_spinbox": (
-                self.tr("Panel Height (px): minimum: 400, maximum: {}").format(
-                    max_height
-                ),
-                400,
-                max_height,
-            ),
-        }
-
-        self.spinboxes = {}
-
-        for i, (name, (label_text, min_val, max_val)) in enumerate(
-            spinbox_config.items()
-        ):
-            label = QLabel(self.tr(label_text.format(max_val)))
-            window_size_layout.addWidget(label, i, 0)
-            spinbox = QSpinBox()
-            spinbox.setRange(min_val, max_val)
-            window_size_layout.addWidget(spinbox, i, 1)
-            self.spinboxes[name] = spinbox
-
-        self.window_x_spinbox = self.spinboxes["window_x_spinbox"]
-        self.window_y_spinbox = self.spinboxes["window_y_spinbox"]
-        self.window_width_spinbox = self.spinboxes["window_width_spinbox"]
-        self.window_height_spinbox = self.spinboxes["window_height_spinbox"]
-        self.panel_width_spinbox = self.spinboxes["panel_width_spinbox"]
-        self.panel_height_spinbox = self.spinboxes["panel_height_spinbox"]
-
-        self.window_size_reset_button = QPushButton(
-            self.tr("Reset Window Size based on Screen Dimensions")
-        )
-        window_size_layout.addWidget(
-            self.window_size_reset_button, len(spinbox_config), 0, 1, 2
-        )
-        self.window_size_reset_button.clicked.connect(
-            self._reset_window_size_to_default
-        )
-        self.show_duplicate_mods_warning_checkbox = QCheckBox(
-            "Show duplicate mods warning")
-        self.window_size_warning_label = QLabel()
-        self.window_size_warning_label.setStyleSheet("color: orange;")
-        window_size_layout.addWidget(
-            self.window_size_warning_label, len(spinbox_config) + 1, 0, 1, 2
-        )
-
-        # Connect value changes to validation
-        for spinbox in self.spinboxes.values():
-            spinbox.valueChanged.connect(self._validate_window_size)
-
-    def _reset_window_size_to_default(self) -> None:
-        """
-        Reset the window and panel size spinboxes to default values based on current screen geometry.
-        Uses GUIInfo.get_window_geometry() for DPI-aware and multi-monitor support.
-        Validates and clamps values to ensure the window fits on the screen.
-        """
-        x, y, width, height = GUIInfo().get_window_geometry()
-
-        self.window_x_spinbox.setValue(x)
-        self.window_y_spinbox.setValue(y)
-        self.window_width_spinbox.setValue(width)
-        self.window_height_spinbox.setValue(height)
-
-        default_panel_width = 800
-        default_panel_height = 600
-        try:
-            settings = Settings()
-            settings.load()
-            default_panel_width = settings.panel_width
-            default_panel_height = settings.panel_height
-        except Exception:
-            pass
-
-        self.panel_width_spinbox.setValue(default_panel_width)
-        self.panel_height_spinbox.setValue(default_panel_height)
-
-        self._validate_window_size()
-        self.apply_window_geometry_from_spinboxes()
-
-    def _validate_window_size(self) -> None:
-        screen = QGuiApplication.primaryScreen()
-        screen_geometry = screen.availableGeometry() if screen else None
-        max_width = screen_geometry.width() if screen_geometry else 1024
-        max_height = screen_geometry.height() if screen_geometry else 768
-
-        x = self.window_x_spinbox.value()
-        y = self.window_y_spinbox.value()
-        w = self.window_width_spinbox.value()
-        h = self.window_height_spinbox.value()
-
-        warning = ""
-        if x + w > max_width or y + h > max_height:
-            warning = self.tr(
-                "Warning: Window may not fit on the current screen! Please adjust the values."
-=======
                 f"Min is {Settings.MIN_SIZE} and Max is {Settings.MAX_SIZE}. Values outside this range will be reset to defaults."
->>>>>>> 19e963a2
             )
         )
         size_note.setFont(GUIInfo().emphasis_font)
