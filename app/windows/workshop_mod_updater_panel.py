from functools import partial
from time import localtime, strftime

from loguru import logger
from PySide6.QtGui import QStandardItem
from PySide6.QtWidgets import (
    QPushButton,
)

<<<<<<< HEAD
from app.utils.generic import check_if_steam_running
from app.views.dialogue import show_information, show_warning

=======
from app.windows.base_mods_panel import BaseModsPanel
>>>>>>> 5fc16b40


class ModUpdaterPrompt(BaseModsPanel):
    """
    A generic panel used to prompt a user to update eligible Workshop mods
    """

    def __init__(self) -> None:
        logger.debug("Initializing ModUpdaterPrompt")
<<<<<<< HEAD
        self.updates_found = False

        self.installEventFilter(self)

        self.internal_mod_metadata = internal_mod_metadata
        self.setObjectName("missingModsPanel")
        # MOD LABEL
        self.updates_available_label = QLabel(
            "There are updates available for Workshop mods!"
        )
        self.updates_available_label.setAlignment(Qt.AlignmentFlag.AlignCenter)

        # CONTAINER LAYOUTS
        self.upper_layout = QVBoxLayout()
        self.lower_layout = QVBoxLayout()
        layout = QVBoxLayout()

        # SUB LAYOUTS
        self.details_layout = QVBoxLayout()
        self.editor_layout = QVBoxLayout()
        self.editor_actions_layout = QHBoxLayout()

        # DETAILS WIDGETS
        self.details_label = QLabel(
            "\nThe following table displays Workshop mods available for update from Steam."
        )
        self.details_label.setAlignment(Qt.AlignmentFlag.AlignCenter)
=======
>>>>>>> 5fc16b40

        super().__init__(
            object_name="updateModsPanel",
            window_title="RimSort - Updates found for Workshop mods",
            title_text="There updates available for Workshop mods!",
            details_text="\nThe following table displays Workshop mods available for update from Steam.",
            additional_columns=[
                "Name",
                "PublishedFileID",
                "Mod source",
                "Mod last touched",
                "Mod last updated",
                # "Open page",
            ],
        )

        # EDITOR WIDGETS

        self.editor_update_mods_button = QPushButton("Update mods")
        self.editor_update_mods_button.clicked.connect(
            partial(self._update_mods_from_table, 2, 3)
        )
        self.editor_update_all_button = QPushButton("Update all")
        self.editor_update_all_button.clicked.connect(partial(self._update_all_mods))

        self.editor_main_actions_layout.addWidget(self.editor_update_mods_button)
        self.editor_main_actions_layout.addWidget(self.editor_update_all_button)

<<<<<<< HEAD
    def eventFilter(self, obj: QObject, event: QEvent) -> bool:
        if event.type() == QEvent.Type.KeyPress and event.type() == Qt.Key.Key_Escape:
            self.close()
            return True

        return super().eventFilter(obj, event)

    def _add_row(
        self,
        name: str,
        publishedfileid: str,
        mod_source: str,
        internal_time_touched: str,
        external_time_updated: str,
    ) -> None:
        # Create a new row
        items = [
            QStandardItem(),
            QStandardItem(name),
            QStandardItem(publishedfileid),
            QStandardItem(mod_source),
            QStandardItem(internal_time_touched),
            QStandardItem(external_time_updated),
        ]
        self.editor_model.appendRow(items)
        # Add our combo box to the row's column 5 and connect to update signal
        checkbox_index = items[0].index()
        checkbox = QCheckBox()
        checkbox.setObjectName("summaryValue")
        checkbox.setChecked(False)
        # Set the checkbox as the index widget
        self.editor_table_view.setIndexWidget(checkbox_index, checkbox)

    def _deselect_select_all_rows(self, value: bool) -> None:
        # Iterate through the editor's rows
        for row in range(self.editor_model.rowCount()):
            if self.editor_model.item(row):  # If there is a row at current index
                # If an existing row is found, setChecked the value
                checkbox = self.editor_table_view.indexWidget(
                    self.editor_model.item(row, 0).index()
                )
                assert isinstance(checkbox, QCheckBox)
                checkbox.setChecked(value)

    def _update_mods_from_table(self) -> None:
        steamcmd_publishedfileids = []
        steam_publishedfileids = []
        # Iterate through the editor's rows
        for row in range(self.editor_model.rowCount()):
            if self.editor_model.item(row):  # If there is a row at current index
                # If an existing row is found, is it selected?
                checkbox = self.editor_table_view.indexWidget(
                    self.editor_model.item(row, 0).index()
                )
                assert isinstance(checkbox, QCheckBox)
                if checkbox.isChecked():
                    publishedfileid = self.editor_model.item(row, 2).text()
                    if self.editor_model.item(row, 3).text() == "SteamCMD":
                        steamcmd_publishedfileids.append(publishedfileid)
                    elif self.editor_model.item(row, 3).text() == "Steam":
                        steam_publishedfileids.append(publishedfileid)
        # If we have any SteamCMD mods designated to be updated
        if len(steamcmd_publishedfileids) > 0:
            self.steamcmd_downloader_signal.emit(steamcmd_publishedfileids)
        # If we have any Steam mods designated to be updated
        if len(steam_publishedfileids) > 0:
            # First check if steam is running
            if not check_if_steam_running():
                logger.warning("Steam is not running. Cannot resubscribe to Steam mods.")
                show_warning(
                    title="Steam not running",
                    text="Unable to resubscribe to Steam mods. Ensure Steam is running and try again.",
                )
                return

            self.steamworks_subscription_signal.emit(
                [
                    "resubscribe",
                    [eval(str_pfid) for str_pfid in steam_publishedfileids],
                ]
            )
            show_information(
                title="Finished Updating Steam Mods",
                text="Updates may require running Steam Validation to be reflected.",
            )
        self.close()

    def _update_all(self) -> None:
        self._deselect_select_all_rows(True)
        self._update_mods_from_table()
=======
    def _update_all_mods(self) -> None:
        self._set_all_checkbox_rows(True)
        self._update_mods_from_table(2, 3)
>>>>>>> 5fc16b40

    def _populate_from_metadata(self) -> None:
        # Check our metadata for available updates, append row if found by data source
        for metadata in self.metadata_manager.internal_local_metadata.values():
            if (
                (metadata.get("steamcmd") or metadata.get("data_source") == "workshop")
                and metadata.get("internal_time_touched")
                and metadata.get("external_time_updated")
                and metadata["external_time_updated"]
                > metadata["internal_time_touched"]
            ):
                # Retrieve values from metadata
                name = metadata.get("name")
                publishedfileid = metadata.get("publishedfileid")
                mod_source = "SteamCMD" if metadata.get("steamcmd") else "Steam"
                internal_time_touched = strftime(
                    "%Y-%m-%d %H:%M:%S",
                    localtime(metadata["internal_time_touched"]),
                )
                external_time_updated = strftime(
                    "%Y-%m-%d %H:%M:%S",
                    localtime(metadata["external_time_updated"]),
                )
                name_item = QStandardItem(name)
                name_item.setToolTip(name)
                items = [
                    name_item,
                    QStandardItem(publishedfileid),
                    QStandardItem(mod_source),
                    QStandardItem(internal_time_touched),
                    QStandardItem(external_time_updated),
                ]
                # Add row to table
                self._add_row(items)<|MERGE_RESOLUTION|>--- conflicted
+++ resolved
@@ -7,13 +7,11 @@
     QPushButton,
 )
 
-<<<<<<< HEAD
+
 from app.utils.generic import check_if_steam_running
 from app.views.dialogue import show_information, show_warning
+from app.windows.base_mods_panel import BaseModsPanel
 
-=======
-from app.windows.base_mods_panel import BaseModsPanel
->>>>>>> 5fc16b40
 
 
 class ModUpdaterPrompt(BaseModsPanel):
@@ -23,7 +21,6 @@
 
     def __init__(self) -> None:
         logger.debug("Initializing ModUpdaterPrompt")
-<<<<<<< HEAD
         self.updates_found = False
 
         self.installEventFilter(self)
@@ -35,24 +32,6 @@
             "There are updates available for Workshop mods!"
         )
         self.updates_available_label.setAlignment(Qt.AlignmentFlag.AlignCenter)
-
-        # CONTAINER LAYOUTS
-        self.upper_layout = QVBoxLayout()
-        self.lower_layout = QVBoxLayout()
-        layout = QVBoxLayout()
-
-        # SUB LAYOUTS
-        self.details_layout = QVBoxLayout()
-        self.editor_layout = QVBoxLayout()
-        self.editor_actions_layout = QHBoxLayout()
-
-        # DETAILS WIDGETS
-        self.details_label = QLabel(
-            "\nThe following table displays Workshop mods available for update from Steam."
-        )
-        self.details_label.setAlignment(Qt.AlignmentFlag.AlignCenter)
-=======
->>>>>>> 5fc16b40
 
         super().__init__(
             object_name="updateModsPanel",
@@ -80,12 +59,6 @@
 
         self.editor_main_actions_layout.addWidget(self.editor_update_mods_button)
         self.editor_main_actions_layout.addWidget(self.editor_update_all_button)
-
-<<<<<<< HEAD
-    def eventFilter(self, obj: QObject, event: QEvent) -> bool:
-        if event.type() == QEvent.Type.KeyPress and event.type() == Qt.Key.Key_Escape:
-            self.close()
-            return True
 
         return super().eventFilter(obj, event)
 
@@ -172,11 +145,11 @@
     def _update_all(self) -> None:
         self._deselect_select_all_rows(True)
         self._update_mods_from_table()
-=======
+
     def _update_all_mods(self) -> None:
         self._set_all_checkbox_rows(True)
         self._update_mods_from_table(2, 3)
->>>>>>> 5fc16b40
+
 
     def _populate_from_metadata(self) -> None:
         # Check our metadata for available updates, append row if found by data source
