--- conflicted
+++ resolved
@@ -424,6 +424,13 @@
             self.web_view.page().runJavaScript(
                 change_target_a_script, 0, lambda result: None
             )
+            # Remove "Login" button
+            # login_button_removal_script = """
+            # var elements = document.getElementsByClassName("global_action_link");
+            # while (elements.length > 0) {
+            #     elements[0].parentNode.removeChild(elements[0]);
+            # }
+            # """
 
             if (
                 self.url_prefix_sharedfiles in self.current_url
@@ -440,18 +447,9 @@
                     )[1]
                 if self.searchtext_string in publishedfileid:
                     publishedfileid = publishedfileid.split(self.searchtext_string)[0]
-<<<<<<< HEAD
-
-                # check if mod is installed
-                is_installed = self._is_mod_installed(publishedfileid)
-
-                # remove area that shows "Subscribe to download" and "Subscribe"/"Unsubscribe" button for mods
-                # it doesnt show in rimsort if user is not logged in
-=======
                 # check if mod is installed
                 is_installed = self._is_mod_installed(publishedfileid)
                 # Remove area that shows "Subscribe to download" and "Subscribe"/"Unsubscribe" button for mods
->>>>>>> 93549269
                 mod_subscribe_area_removal_script = """
                 var elements = document.getElementsByClassName("game_area_purchase_game");
                 while (elements.length > 0) {
@@ -481,10 +479,6 @@
                 self.web_view.page().runJavaScript(
                     subscribe_buttons_removal_script, 0, lambda result: None
                 )
-<<<<<<< HEAD
-
-=======
->>>>>>> 93549269
                 # add buttons for collection items
                 add_collection_buttons_script = """
                 // find all collection items
@@ -547,36 +541,20 @@
                     }
                 }
                 """
-<<<<<<< HEAD
-
-=======
->>>>>>> 93549269
                 # Get list of installed mod IDs and inject into page
                 installed_mods = []
                 for metadata in self.metadata_manager.internal_local_metadata.values():
                     if metadata.get("publishedfileid"):
                         installed_mods.append(metadata["publishedfileid"])
-<<<<<<< HEAD
-
                 inject_installed_mods_script = f"""
                 window.installedMods = {installed_mods};
                 """
-
-=======
-                inject_installed_mods_script = f"""
-                window.installedMods = {installed_mods};
-                """
->>>>>>> 93549269
                 self.web_view.page().runJavaScript(
                     inject_installed_mods_script, 0, lambda result: None
                 )
                 self.web_view.page().runJavaScript(
                     add_collection_buttons_script, 0, lambda result: None
                 )
-<<<<<<< HEAD
-
-=======
->>>>>>> 93549269
                 # add installed indicator if mod is installed
                 if is_installed:
                     add_installed_indicator_script = """
@@ -590,10 +568,6 @@
                     installedDiv.style.textAlign = 'center';
                     installedDiv.style.fontWeight = 'bold';
                     installedDiv.innerHTML = '✓ Already Installed';
-<<<<<<< HEAD
-
-=======
->>>>>>> 93549269
                     // Insert it at the top of the page content
                     var contentDiv = document.querySelector('.workshopItemDetailsHeader');
                     if (contentDiv) {
@@ -603,11 +577,7 @@
                     self.web_view.page().runJavaScript(
                         add_installed_indicator_script, 0, lambda result: None
                     )
-<<<<<<< HEAD
-
-=======
                 # Show the add_to_list_button
->>>>>>> 93549269
                 self.nav_bar.addAction(self.add_to_list_button)
             else:
                 self.nav_bar.removeAction(self.add_to_list_button)
